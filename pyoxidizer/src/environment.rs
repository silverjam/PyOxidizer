// This Source Code Form is subject to the terms of the Mozilla Public
// License, v. 2.0. If a copy of the MPL was not distributed with this
// file, You can obtain one at https://mozilla.org/MPL/2.0/.

//! Resolve details about the PyOxidizer execution environment.

use {
    crate::project_layout::PyembedLocation,
    anyhow::Result,
    once_cell::sync::Lazy,
    std::{
        env,
        path::{Path, PathBuf},
    },
};

<<<<<<< HEAD
/// Canonical Git repository for PyOxidizer.
const CANONICAL_GIT_REPO_URL: &str = "https://github.com/silverjam/PyOxidizer.git";
=======
const PACKAGE_VERSION: &str = env!("CARGO_PKG_VERSION");
>>>>>>> 679c7d22

/// URL of Git repository we were built from.
const GIT_REPO_URL: &str = env!("GIT_REPO_URL");

/// Version string of PyOxidizer.
pub const PYOXIDIZER_VERSION: &str = env!("PYOXIDIZER_VERSION");

/// Filesystem path to Git repository we were built from.
///
/// Will be None if a path is defined in the environment but not present.
pub static BUILD_GIT_REPO_PATH: Lazy<Option<PathBuf>> = Lazy::new(|| {
    match env!("GIT_REPO_PATH") {
        "" => None,
        value => {
            let path = PathBuf::from(value);

            // There is a potential for false positives here. e.g. shared checkout
            // directories. But hopefully that should be rare.
            if path.exists() {
                Some(path)
            } else {
                None
            }
        }
    }
});

/// Git commit this build of PyOxidizer was produced with.
pub static BUILD_GIT_COMMIT: Lazy<Option<String>> = Lazy::new(|| {
    match env!("GIT_COMMIT") {
        // Can happen when not run from a Git checkout (such as installing
        // from a crate).
        "" => None,
        value => Some(value.to_string()),
    }
});

/// The Git tag we are built against.
pub static BUILD_GIT_TAG: Lazy<Option<String>> = Lazy::new(|| {
    let tag = env!("GIT_TAG");
    if tag.is_empty() {
        None
    } else {
        Some(tag.to_string())
    }
});

/// Defines the source of this install from Git data embedded in the binary.
pub static GIT_SOURCE: Lazy<PyOxidizerSource> = Lazy::new(|| {
    let commit = BUILD_GIT_COMMIT.clone();

    // Commit and tag should be mutually exclusive.
    let tag = if commit.is_some() || BUILD_GIT_TAG.is_none() {
        None
    } else {
        BUILD_GIT_TAG.clone()
    };

    PyOxidizerSource::GitUrl {
        url: GIT_REPO_URL.to_owned(),
        commit,
        tag,
    }
});

/// Minimum version of Rust required to build PyOxidizer applications.
///
// Remember to update the CI configuration in ci/azure-pipelines-template.yml
// and the `Installing Rust` documentation when this changes.
pub static MINIMUM_RUST_VERSION: Lazy<semver::Version> =
    Lazy::new(|| semver::Version::new(1, 45, 0));

/// Target triples for Linux.
pub static LINUX_TARGET_TRIPLES: Lazy<Vec<&'static str>> =
    Lazy::new(|| vec!["x86_64-unknown-linux-gnu", "x86_64-unknown-linux-musl"]);

/// Target triples for macOS.
pub static MACOS_TARGET_TRIPLES: Lazy<Vec<&'static str>> =
    Lazy::new(|| vec!["aarch64-apple-darwin", "x86_64-apple-darwin"]);

/// Target triples for Windows.
pub static WINDOWS_TARGET_TRIPLES: Lazy<Vec<&'static str>> = Lazy::new(|| {
    vec![
        "i686-pc-windows-gnu",
        "i686-pc-windows-msvc",
        "x86_64-pc-windows-gnu",
        "x86_64-pc-windows-msvc",
    ]
});

pub fn canonicalize_path(path: &Path) -> Result<PathBuf, std::io::Error> {
    let mut p = path.canonicalize()?;

    // Strip \\?\ prefix on Windows and replace \ with /, which is valid.
    if cfg!(windows) {
        let mut s = p.display().to_string().replace("\\", "/");
        if s.starts_with("//?/") {
            s = s[4..].to_string();
        }

        p = PathBuf::from(s);
    }

    Ok(p)
}

/// Describes the location of the PyOxidizer source files.
#[derive(Clone, Debug)]
pub enum PyOxidizerSource {
    /// A local filesystem path.
    LocalPath { path: PathBuf },

    /// A Git repository somewhere. Defined by a Git remote URL and a commit string.
    GitUrl {
        url: String,
        commit: Option<String>,
        tag: Option<String>,
    },
}

/// Describes the PyOxidizer run-time environment.
pub struct Environment {
    /// Where a copy of PyOxidizer can be obtained from.
    pub pyoxidizer_source: PyOxidizerSource,
}

impl Environment {
    /// Determine the location of the pyembed crate given a run-time environment.
    ///
    /// If running from a PyOxidizer Git repository, we reference the pyembed
    /// crate within the PyOxidizer Git repository. Otherwise we use the pyembed
    /// crate from the package registry.
    ///
    /// There is room to reference a Git repository+commit. But this isn't implemented
    /// yet.
    pub fn as_pyembed_location(&self) -> PyembedLocation {
        match &self.pyoxidizer_source {
            PyOxidizerSource::LocalPath { path } => {
                PyembedLocation::Path(canonicalize_path(&path.join("pyembed")).unwrap())
            }
            PyOxidizerSource::GitUrl { url, commit, .. } => match commit {
                Some(commit) => PyembedLocation::Git(url.clone(), commit.clone()),
                None => PyembedLocation::Version(PACKAGE_VERSION.to_string()),
            },
        }
    }

    /// Obtain a string to be used as the long form version info for the executable.
    pub fn version_long(&self) -> String {
        format!(
            "{}\ncommit: {}\nsource: {}\npyembed crate location: {}",
            PACKAGE_VERSION,
            if let Some(commit) = BUILD_GIT_COMMIT.as_ref() {
                commit.as_str()
            } else {
                "unknown"
            },
            match &self.pyoxidizer_source {
                PyOxidizerSource::LocalPath { path } => {
                    format!("{}", path.display())
                }
                PyOxidizerSource::GitUrl { url, .. } => {
                    url.clone()
                }
            },
            self.as_pyembed_location().cargo_manifest_fields(),
        )
    }
}

pub fn resolve_environment() -> Result<Environment> {
    let pyoxidizer_source = if let Some(path) = BUILD_GIT_REPO_PATH.as_ref() {
        PyOxidizerSource::LocalPath { path: path.clone() }
    } else {
        GIT_SOURCE.clone()
    };

    Ok(Environment { pyoxidizer_source })
}<|MERGE_RESOLUTION|>--- conflicted
+++ resolved
@@ -14,15 +14,10 @@
     },
 };
 
-<<<<<<< HEAD
-/// Canonical Git repository for PyOxidizer.
-const CANONICAL_GIT_REPO_URL: &str = "https://github.com/silverjam/PyOxidizer.git";
-=======
 const PACKAGE_VERSION: &str = env!("CARGO_PKG_VERSION");
->>>>>>> 679c7d22
 
 /// URL of Git repository we were built from.
-const GIT_REPO_URL: &str = env!("GIT_REPO_URL");
+const GIT_REPO_URL: &str = "https://github.com/silverjam/PyOxidizer.git";
 
 /// Version string of PyOxidizer.
 pub const PYOXIDIZER_VERSION: &str = env!("PYOXIDIZER_VERSION");
