[package]
name = "python-packed-resources"
<<<<<<< HEAD
version = "0.3.0"
=======
version = "0.6.0-pre"
>>>>>>> 679c7d22
authors = ["Gregory Szorc <gregory.szorc@gmail.com>"]
edition = "2018"
license = "MPL-2.0"
description = "Manage data structures containing Python resources"
readme = "README.md"
homepage = "https://github.com/indygreg/PyOxidizer"
repository = "https://github.com/indygreg/PyOxidizer.git"
keywords = ["python"]

[dependencies]
anyhow = "1.0"
byteorder = "1"<|MERGE_RESOLUTION|>--- conflicted
+++ resolved
@@ -1,10 +1,6 @@
 [package]
 name = "python-packed-resources"
-<<<<<<< HEAD
-version = "0.3.0"
-=======
 version = "0.6.0-pre"
->>>>>>> 679c7d22
 authors = ["Gregory Szorc <gregory.szorc@gmail.com>"]
 edition = "2018"
 license = "MPL-2.0"
